--- conflicted
+++ resolved
@@ -71,12 +71,9 @@
 # main 
 # nhap 1 again 
 
-<<<<<<< HEAD
+
+# nhap 111111111111111111
 # mainnn 
 
-=======
-
-# nhap 111111111111111111
->>>>>>> 32a43bba
 
         